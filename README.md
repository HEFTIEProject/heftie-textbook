# heftie-textbook
A digital textbook for working with huge 3D imaging datasets

<<<<<<< HEAD
> [!WARNING]
> This book is still a work in progress - it might not make complete sense yet! Feedback is very welcome, by [opening a new issue](https://github.com/UCL-MSM-Bio/heftie-textbook/issues/new).
=======
## Contributors

<!-- ALL-CONTRIBUTORS-LIST:START - Do not remove or modify this section -->
<!-- prettier-ignore-start -->
<!-- markdownlint-disable -->
<table>
  <tbody>
    <tr>
      <td align="center" valign="top" width="14.28%"><a href="https://www.davidstansby.com"><img src="https://avatars.githubusercontent.com/u/6197628?v=4?s=100" width="100px;" alt="David Stansby"/><br /><sub><b>David Stansby</b></sub></a><br /><a href="#ideas-dstansby" title="Ideas, Planning, & Feedback">🤔</a> <a href="#infra-dstansby" title="Infrastructure (Hosting, Build-Tools, etc)">🚇</a> <a href="#maintenance-dstansby" title="Maintenance">🚧</a> <a href="#projectManagement-dstansby" title="Project Management">📆</a></td>
    </tr>
  </tbody>
</table>

<!-- markdownlint-restore -->
<!-- prettier-ignore-end -->

<!-- ALL-CONTRIBUTORS-LIST:END -->
>>>>>>> 148e5491

## Developing

### Building the book locally
Run

```bash
jupyter-book build book
```


## Funding


This project is funded by the [OSCARS project](https://oscars-project.eu/), which has received funding from the European Commission’s Horizon Europe Research and Innovation programme under grant agreement No. 101129751.

![OSCARS and EU logos](images/OSCARS-logo-EUflag.png)<|MERGE_RESOLUTION|>--- conflicted
+++ resolved
@@ -1,10 +1,9 @@
 # heftie-textbook
 A digital textbook for working with huge 3D imaging datasets
 
-<<<<<<< HEAD
 > [!WARNING]
 > This book is still a work in progress - it might not make complete sense yet! Feedback is very welcome, by [opening a new issue](https://github.com/UCL-MSM-Bio/heftie-textbook/issues/new).
-=======
+
 ## Contributors
 
 <!-- ALL-CONTRIBUTORS-LIST:START - Do not remove or modify this section -->
@@ -22,7 +21,6 @@
 <!-- prettier-ignore-end -->
 
 <!-- ALL-CONTRIBUTORS-LIST:END -->
->>>>>>> 148e5491
 
 ## Developing
 
